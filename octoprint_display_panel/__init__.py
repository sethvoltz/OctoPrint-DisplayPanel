# coding=utf-8
from __future__ import absolute_import

# system stats
import psutil
import shutil
import socket

import json

import octoprint.plugin
from octoprint.events import eventManager, Events
from octoprint.util import RepeatedTimer, ResettableTimer
import time
from enum import Enum
from PIL import Image, ImageDraw, ImageFont
import inspect

from . import panels
from .panels.virtual_panel import VirtualPanelMixin


from . import screens


class ScreenModes(Enum):
	PRINT = 1
	PRINTER = 2
	SYSTEM = 3

	def next(self):
		members = list(self.__class__)
		index = members.index(self) + 1
		if index >= len(members):
			index = 0
		return members[index]

class Display_panelPlugin(octoprint.plugin.StartupPlugin,
                          octoprint.plugin.ShutdownPlugin,
                          octoprint.plugin.EventHandlerPlugin,
                          octoprint.plugin.ProgressPlugin,
                          octoprint.plugin.TemplatePlugin,
                          octoprint.plugin.SettingsPlugin,
                          VirtualPanelMixin):

<<<<<<< HEAD
	_area_offset = 3
	_cancel_requested_at = 0
	_cancel_timer = None
	_colored_strip_height = 15 # height of colored strip on top for dual color display
	_display_init = False
	_displaylayerprogress_current_height = -1.0
	_displaylayerprogress_current_layer = -1
	_displaylayerprogress_total_height = -1.0
	_displaylayerprogress_total_layer = -1
=======
	_debounce = 0
	_display_init = False
	_display_timeout_active = False
	_display_timeout_option = 0	# -1 - deactivated, 0 - printer disconnected, 1 - disconnected/connected but idle, 2 - always
	_display_timeout_time = 0
	_display_timeout_timer = None
>>>>>>> 54420894
	_etl_format = "{hours:02d}h {minutes:02d}m {seconds:02d}s"
	_eta_strftime = ""
	_image_rotate = False
	_printer_state = 0	# 0 - disconnected, 1 - connected but idle, 2 - printing
	_progress_on_top = False
	_screen_mode = ScreenModes.SYSTEM
	_timebased_progress = False

	##~~ StartupPlugin mixin

	def on_after_startup(self):
		"""
		StartupPlugin lifecycle hook, called after Octoprint startup is complete
		"""

		self.setup_display()
<<<<<<< HEAD
=======
		self.setup_screens()
		self.setup_gpio()
		self.configure_gpio()
>>>>>>> 54420894
		self.clear_display()
		self.check_system_stats()
		self.start_system_timer()
		self.update_ui()

	##~~ ShutdownPlugin mixin

	def on_shutdown(self):
		"""
		ShutdownPlugin lifecycle hook, called before Octoprint shuts down
		"""

		self.clear_display()
		self.shutdown_display()

	##~~ EventHandlerPlugin mixin

	def on_event(self, event, payload):
		"""
		EventHandlerPlugin lifecycle hook, called whenever an event is fired
		"""

		#self._logger.info("on_event: %s", event)

		self.set_printer_state(event)
		
		if not hasattr(self, 'top_screen'):
			return
		
		result = self.top_screen.process_event(event, payload)
		if 'DRAW' in result:
			self.update_ui()

	##~~ ProgressPlugin mixin

	def on_print_progress(self, storage, path, progress):
		"""
		ProgressPlugin lifecycle hook, called when print progress changes, at most in 1% incremements
		"""

		self.update_ui()

	def on_slicing_progress(self, slicer, source_location, source_path, destination_location, destination_path, progress):
		"""
		ProgressPlugin lifecycle hook, called whenever slicing progress changes, at most in 1% increments
		"""

		self._logger.info("on_slicing_progress: %s", progress)
		# TODO: Handle slicing progress bar
		self.update_ui()

	##~~ TemplatePlugin mixin
	def get_template_configs(self):
		"""
		TemplatePlugin lifecycle hook, called to get templated settings
		"""

		c = [dict(type="settings", custom_bindings=False)]
		if self._settings.get_boolean(['virtual_panel'], merged=True):
			c.append(dict(type="tab", name="Micro Panel", template="display_panel_virtualpanel.jinja2", custom_bindings=False))
		return c

	##~~ SettingsPlugin mixin

	def initialize(self):
		"""
		Prepare variables for setting modification detection
		"""

		self._display_init = False
		self._eta_strftime = str(self._settings.get(["eta_strftime"]))
		self._image_rotate = bool(self._settings.get(["image_rotate"]))
		self._progress_on_top = bool(self._settings.get(["progress_on_top"]))
		self._screen_mode = ScreenModes.SYSTEM
		self._timebased_progress = bool(self._settings.get(["timebased_progress"]))

	def get_settings_defaults(self):
		"""
		SettingsPlugin lifecycle hook, called to get default settings
		"""

		return dict(
			debounce		= 250,			# Debounce 250ms
			display_timeout_option	= -1,	# Default is never
			display_timeout_time	= 5,	# Default is 5 minutes
			eta_strftime	= "%-m/%d %-I:%M%p",	# Default is month/day hour:minute + AM/PM
			i2c_address		= "0x3c",		# Default is hex address 0x3c
			image_rotate	= False,		# Default if False (no rotation)
			pin_cancel		= -1,			# Default is disabled
			pin_mode		= -1,			# Default is disabled
			pin_pause		= -1,			# Default is disabled
			pin_play		= -1,			# Default is disabled
			progress_on_top	= False,		# Default is disabled
			timebased_progress	= False,	# Default is disabled
			virtual_panel = False, # Default is disabled
		)

	def on_settings_save(self, data):
		"""
		SettingsPlugin lifecycle hook, called when settings are saved
		"""
		previous = self._settings.get_all_data()
                
		octoprint.plugin.SettingsPlugin.on_settings_save(self, data)

		# update the display when any setting changes
		if self._settings.get_all_data() != previous:
			self.clear_display()
			self.setup_display()
			self.clear_display()
			self.check_system_stats()
			self.start_system_timer()
			self._screen_mode = ScreenModes.SYSTEM
			self.update_ui()
		

	##~~ Helpers

	def start_system_timer(self):
		"""
		Function to refresh the screen periodically
		"""
		self._check_system_timer = RepeatedTimer(5, self.update_ui, None, None, True)
		self._check_system_timer.start()

	def check_system_stats(self):
		"""
		Function to collect general system stats about the underlying system(s).

		Called by the system check timer on a regular basis. This function should remain small,
		performant and not block.
		"""
		pass # Deprecated method, please remove

	def setup_display(self):
		"""
		Intialize display
		"""

		
		try:
			if self._display_init:
				self.disp.setup(self._settings)
			else:
				self.disp = panels.Panels(
					self._settings,
					self.handle_button_press
				)
				
			self._display_init = True

			self.font = ImageFont.load_default()
			self.width = self.disp.width
			self.height = self.disp.height
			self.image = Image.new("1", (self.width, self.height))
			self.draw = ImageDraw.Draw(self.image)
			self._screen_mode = ScreenModes.SYSTEM
		except Exception as ex:
			self.log_error(ex)
			pass

	def shutdown_display(self):
		"""Shut down display panels.
		"""
		self.disp.shutdown()
		

	def handle_button_press(self, label):
		"""
		Take action on a button press with the given name (such as 'cancel' or 'play')
		"""
		try:
<<<<<<< HEAD
			if label == 'cancel':
				self.try_cancel()
			else:
				if self._cancel_timer is not None:
					self.clear_cancel()
				else:
					if label == 'mode':
						self.next_mode()
					if label == 'play':
						self.try_play()
					if label == 'pause':
						self.try_pause()
=======
			if channel in self.input_pinset:
				if self._display_timeout_active:
					self.start_display_timer()
					return
				else:
					self.start_display_timer()
				label = self.input_pinset[channel]

				self.handle_button_press(label)
>>>>>>> 54420894
		except Exception as ex:
			self.log_error(ex)
			pass

	def setup_screens(self):
		"""Create the top level screen.
		"""
		self._logger.info("Initializing screens...")
		try:
		        self.top_screen = screens.MicroPanelScreenTop(
			        self.width, self.height,
			        self._printer, self._settings
		        )
		except:
			self._logger.exception("Failed to initialize screen")
			self.top_screen = screens.MessageScreen(
				self.width, self.height,
				"Failed to initialize,\ncheck OctoPrint log"
			)
		
	def handle_button_press(self, label):
		"""
		Take action on a button press with the given name (such as 'cancel' or 'play')
		"""
		try:
			result = self.top_screen.process_button(label)
			if 'DRAW' in result:
				self.update_ui()
		except:
			self._logger.exception(f'Pressed button {label}')

	def clear_display(self):
		"""
		Clear the OLED display completely. Used at startup and shutdown to ensure a blank screen
		"""

		if self._display_init:
			self.disp.fill(0)
			self.disp.show()

	def set_printer_state(self, event):
		"""
		Set printer state based on latest event
		"""

		if event in (Events.DISCONNECTED, Events.CONNECTED,
					 Events.PRINT_STARTED, Events.PRINT_FAILED,
					 Events.PRINT_DONE, Events.PRINT_CANCELLED,
					 Events.PRINT_PAUSED, Events.PRINT_RESUMED):
			if event == Events.DISCONNECTED:
				self._printer_state = 0
			if event in (Events.CONNECTED, Events.PRINT_FAILED,
						 Events.PRINT_DONE, Events.PRINT_CANCELLED,
						 Events.PRINT_PAUSED):
				self._printer_state = 1
			if event in (Events.PRINT_STARTED, Events.PRINT_RESUMED):
				self._printer_state = 2

			self.disp.update_timer(self._printer_state)

	def start_display_timer(self, reconfigure=False):
		# Vestigial, should be deleted
		pass

	def update_ui(self):
		"""
		Update the on-screen UI based on the current screen mode and printer status
		"""

		
		if self._display_init:
			try:
				self.image = self.top_screen.image
				
				# Display image.
				if self._image_rotate:
					self.disp.image(self.image.rotate(angle=180))
				else:
					self.disp.image(self.image)
				self.disp.show()
			except Exception as ex:
				self.log_error(ex)

	def log_error(self, ex):
		"""
		Helper function for more complete logging on exceptions
		"""

		template = "An exception of type {0} occurred on {1}. Arguments: {2!r}"
		message = template.format(type(ex).__name__, inspect.currentframe().f_code.co_name, ex.args)
		self._logger.warn(message)

	##~~ Softwareupdate hook

	def get_update_information(self):
		"""
		Softwareupdate hook, standard library hook to handle software update and plugin version info
		"""

		# Define the configuration for your plugin to use with the Software Update
		# Plugin here. See https://docs.octoprint.org/en/master/bundledplugins/softwareupdate.html
		# for details.
		return dict(
			display_panel=dict(
				displayName="OctoPrint Micro Panel",
				displayVersion=self._plugin_version,

				# version check: github repository
				type="github_release",
				user="sethvoltz",
				repo="OctoPrint-DisplayPanel",
				current=self._plugin_version,

				# update method: pip
				pip="https://github.com/sethvoltz/OctoPrint-DisplayPanel/archive/{target_version}.zip"
			)
		)

__plugin_name__ = "OctoPrint Micro Panel"
__plugin_pythoncompat__ = ">=3,<4" # only python 3

def __plugin_load__():
	global __plugin_implementation__
	__plugin_implementation__ = Display_panelPlugin()

	global __plugin_hooks__
	__plugin_hooks__ = {
		"octoprint.plugin.softwareupdate.check_config": __plugin_implementation__.get_update_information
	}
<|MERGE_RESOLUTION|>--- conflicted
+++ resolved
@@ -43,24 +43,7 @@
                           octoprint.plugin.SettingsPlugin,
                           VirtualPanelMixin):
 
-<<<<<<< HEAD
-	_area_offset = 3
-	_cancel_requested_at = 0
-	_cancel_timer = None
-	_colored_strip_height = 15 # height of colored strip on top for dual color display
 	_display_init = False
-	_displaylayerprogress_current_height = -1.0
-	_displaylayerprogress_current_layer = -1
-	_displaylayerprogress_total_height = -1.0
-	_displaylayerprogress_total_layer = -1
-=======
-	_debounce = 0
-	_display_init = False
-	_display_timeout_active = False
-	_display_timeout_option = 0	# -1 - deactivated, 0 - printer disconnected, 1 - disconnected/connected but idle, 2 - always
-	_display_timeout_time = 0
-	_display_timeout_timer = None
->>>>>>> 54420894
 	_etl_format = "{hours:02d}h {minutes:02d}m {seconds:02d}s"
 	_eta_strftime = ""
 	_image_rotate = False
@@ -77,12 +60,7 @@
 		"""
 
 		self.setup_display()
-<<<<<<< HEAD
-=======
 		self.setup_screens()
-		self.setup_gpio()
-		self.configure_gpio()
->>>>>>> 54420894
 		self.clear_display()
 		self.check_system_stats()
 		self.start_system_timer()
@@ -248,40 +226,6 @@
 		"""Shut down display panels.
 		"""
 		self.disp.shutdown()
-		
-
-	def handle_button_press(self, label):
-		"""
-		Take action on a button press with the given name (such as 'cancel' or 'play')
-		"""
-		try:
-<<<<<<< HEAD
-			if label == 'cancel':
-				self.try_cancel()
-			else:
-				if self._cancel_timer is not None:
-					self.clear_cancel()
-				else:
-					if label == 'mode':
-						self.next_mode()
-					if label == 'play':
-						self.try_play()
-					if label == 'pause':
-						self.try_pause()
-=======
-			if channel in self.input_pinset:
-				if self._display_timeout_active:
-					self.start_display_timer()
-					return
-				else:
-					self.start_display_timer()
-				label = self.input_pinset[channel]
-
-				self.handle_button_press(label)
->>>>>>> 54420894
-		except Exception as ex:
-			self.log_error(ex)
-			pass
 
 	def setup_screens(self):
 		"""Create the top level screen.
